# flutter_calendar_carousel
 Calendar widget for flutter that is swipeable horizontally. This widget can help you build your own calendar widget highly customizable.
<p align="left">
  <a href="https://pub.dartlang.org/packages/flutter_calendar_carousel"><img alt="pub version" src="https://img.shields.io/pub/v/flutter_calendar_carousel.svg?style=flat-square"></a>
</p>
<h5>Rectangular style</h5>
<br/><img src="https://raw.githubusercontent.com/dooboolab/flutter_calendar_carousel/master/doc/calendar1.gif"/>
<h5>Circular style</h5>
<br/><img src="https://raw.githubusercontent.com/dooboolab/flutter_calendar_carousel/master/doc/calendar2.gif"/>
<h5>No border</h5>
<br/><img src="https://raw.githubusercontent.com/dooboolab/flutter_calendar_carousel/master/doc/calendar3.gif"/>
<h5>Marked Dates</h5>
<br/><img src="https://raw.githubusercontent.com/dooboolab/flutter_calendar_carousel/master/doc/calendar4.gif"/>

## Getting Started
For help getting started with Flutter, view our online
[documentation](https://flutter.io/).

## Props
<<<<<<< HEAD
| props                   | types                | defaultValues                                                                                                     |
| :---------------------- | :------------------: | :---------------------------------------------------------------------------------------------------------------: |
| weekDays                |                      | ['Sun', 'Mon', 'Tue', 'Wed', 'Thur', 'Fri', 'Sat']                                                                |
| viewPortFraction        | `double`             | 1.0                                                                                                               |
| prevDaysTextStyle       | `TextStyle`          |                                                                                                                   |
| daysTextStyle           | `TextStyle`          |                                                                                                                   |
| nextDaysTextStyle       | `TextStyle`          |                                                                                                                   |
| prevMonthDayBorderColor | `Color`              | Colors.transparent                                                                                                |
| thisMonthDayBorderColor | `Color`              | Colors.transparent                                                                                                |
| nextMonthDayBorderColor | `Color`              | Colors.transparent                                                                                                |
| dayPadding              | `double`             | 2.0                                                                                                               |
| height                  | `double`             | double.infinity                                                                                                   |
| width                   | `double`             | double.infinity                                                                                                   |
| todayTextStyle          | `TextStyle`          | `fontSize: 14.0, color: Colors.white`                                                                             |
| dayButtonColor          | `Color`              | Colors.red                                                                                                        |
| todayBorderColor        | `Color`              | Colors.red                                                                                                        |
| todayButtonColor        | `Colors`             | Colors.red                                                                                                        |
| selectedDateTime        | `DateTime`           |                                                                                                                   |
| selectedDayTextStyle    | `TextStyle`          | `fontSize: 14.0, color: Colors.white`                                                                             |
| selectedDayBorderColor  | `Color`              | Colors.green                                                                                                      |
| selectedDayButtonColor  | `Color`              | Colors.green                                                                                                      |
| daysHaveCircularBorder  | `bool`               |                                                                                                                   |
| onDayPressed            | `Func`               |                                                                                                                   |
| weekdayTextStyle        | `TextStyle`          | `fontSize: 14.0, color: Colors.deepOrange`                                                                        |
| iconColor               | `Color`              | Colors.blueAccent                                                                                                 |
| headerTextStyle         | `TextStyle`          | `fontSize: 20.0, color: Colors.blue`                                                                              |
| headerText              | `Text`               | `Text('${DateFormat.yMMM().format(this._dates[1])}'`)                                                             |
| weekendTextStyle        | `TextStyle`          | `fontSize: 14.0, color: Colors.pinkAccent`                                                                        |
| ~markedDates            | `List<DateTime>`     | []                                                                                                                |
| ~markedDatesMap         | `Map<DateTime, int>` | `null`                                                                                                            |
| markedDateColor         | `Color`              | Colors.blueAccent                                                                                                 |
| markedDateWidget        | `Color`              | ``` Positioned(child: Container(color: Colors.blueAccent, height: 4.0, width: 4.0), bottom: 4.0, left: 18.0); ``` |
| headerMargin            | `EdgetInsets`        | `const EdgeInsets.symmetric(vertical: 16.0)`                                                                      |
| childAspectRatio        | `double`             | `1.0`                                                                                                             |
| weekDayMargin           | `EdgeInsets`         | `const EdgeInsets.only(bottom: 4.0)`                                                                              |
| weekFormat              | `bool`               | `false`                                                                                                           |
=======
| props                   | types           | defaultValues                                                                                                     |
| :---------------------- | :-------------: | :---------------------------------------------------------------------------------------------------------------: |
| weekDays                |                 | ['Sun', 'Mon', 'Tue', 'Wed', 'Thur', 'Fri', 'Sat']                                                                |
| viewPortFraction        | `double`        | 1.0                                                                                                               |
| prevDaysTextStyle       | `TextStyle`     |                                                                                                                   |
| daysTextStyle           | `TextStyle`     |                                                                                                                   |
| nextDaysTextStyle       | `TextStyle`     |                                                                                                                   |
| prevMonthDayBorderColor | `Color`         | Colors.transparent                                                                                                |
| thisMonthDayBorderColor | `Color`         | Colors.transparent                                                                                                |
| nextMonthDayBorderColor | `Color`         | Colors.transparent                                                                                                |
| dayPadding              | `double`        | 2.0                                                                                                               |
| height                  | `double`        | double.infinity                                                                                                   |
| width                   | `double`        | double.infinity                                                                                                   |
| todayTextStyle          | `TextStyle`     | `fontSize: 14.0, color: Colors.white`                                                                             |
| dayButtonColor          | `Color`         | Colors.red                                                                                                        |
| todayBorderColor        | `Color`         | Colors.red                                                                                                        |
| todayButtonColor        | `Colors`        | Colors.red                                                                                                        |
| selectedDateTime        | `DateTime`      |                                                                                                                   |
| selectedDayTextStyle    | `TextStyle`     | `fontSize: 14.0, color: Colors.white`                                                                             |
| selectedDayBorderColor  | `Color`         | Colors.green                                                                                                      |
| selectedDayButtonColor  | `Color`         | Colors.green                                                                                                      |
| daysHaveCircularBorder  | `bool`          |                                                                                                                   |
| onDayPressed            | `Func`          |                                                                                                                   |
| weekdayTextStyle        | `TextStyle`     | `fontSize: 14.0, color: Colors.deepOrange`                                                                        |
| iconColor               | `Color`         | Colors.blueAccent                                                                                                 |
| headerTextStyle         | `TextStyle`     | `fontSize: 20.0, color: Colors.blue`                                                                              |
| headerText              | `Text`          | `Text('${DateFormat.yMMM().format(this._dates[1])}'`)                                                             |
| weekendTextStyle        | `TextStyle`     | `fontSize: 14.0, color: Colors.pinkAccent`                                                                        |
| ~markedDates            | `List<DateTime>` | []                                                                                                               |
| markedDatesMap         | `Map<DateTime, int>` | `null`                                                                                                       |
| markedDateColor         | `Color`         | Colors.blueAccent                                                                                                 |
| markedDateWidget        | `Color`         | ``` Positioned(child: Container(color: Colors.blueAccent, height: 4.0, width: 4.0), bottom: 4.0, left: 18.0); ``` |
| headerMargin            | `EdgetInsets`   | `const EdgeInsets.symmetric(vertical: 16.0)`                                                                      |
| childAspectRatio        | `double`        | `1.0`                                                                                                             |
| weekDayMargin           | `EdgeInsets`    | `const EdgeInsets.only(bottom: 4.0)`                                                                              |
| weekFormat              | `bool`          | `false`                                                                                                           |
>>>>>>> 119c5ebc

## Install
Add ```flutter_calendar_carousel``` as a dependency in pubspec.yaml
For help on adding as a dependency, view the [documentation](https://flutter.io/using-packages/).

## Usage
```dart
import 'package:flutter_calendar_carousel/flutter_calendar_carousel.dart' show CalendarCarousel;
Widget widget() {
  return Container(
    margin: EdgeInsets.symmetric(horizontal: 16.0),
    child: CalendarCarousel(
      current: DateTime.now(),
      onDayPressed: (DateTime date) {
        this.setState(() => _currentDate = date);
      },
      thisMonthDayBorderColor: Colors.grey,
      height: 420.0,
      selectedDateTime: _currentDate,
      daysHaveCircularBorder: false, /// null for not rendering any border, true for circular border, false for rectangular border
//          weekendStyle: TextStyle(
//            color: Colors.red,
//          ),
//          weekDays: null, /// for pass null when you do not want to render weekDays
//          headerText: Container( /// Example for rendering custom header
//            child: Text('Custom Header'),
//          ),
    ),
  );
}
```

### TODO
- [x] Render weekdays.
- [x] Customizable headerWidget.
- [x] Set weekdays visibility.
- [x] Customizable textStyles for days in weekend.
- [x] Marked Dates.
- [ ] Multiple days selections. 
- [ ] Widget test. 

## Help Maintenance
I've been maintaining quite many repos these days and burning out slowly. If you could help me cheer up, buying me a cup of coffee will make my life really happy and get much energy out of it.
<br/><a href="https://www.buymeacoffee.com/dooboolab" target="_blank"><img src="https://www.buymeacoffee.com/assets/img/custom_images/purple_img.png" alt="Buy Me A Coffee" style="height: auto !important;width: auto !important;" ></a><|MERGE_RESOLUTION|>--- conflicted
+++ resolved
@@ -17,44 +17,6 @@
 [documentation](https://flutter.io/).
 
 ## Props
-<<<<<<< HEAD
-| props                   | types                | defaultValues                                                                                                     |
-| :---------------------- | :------------------: | :---------------------------------------------------------------------------------------------------------------: |
-| weekDays                |                      | ['Sun', 'Mon', 'Tue', 'Wed', 'Thur', 'Fri', 'Sat']                                                                |
-| viewPortFraction        | `double`             | 1.0                                                                                                               |
-| prevDaysTextStyle       | `TextStyle`          |                                                                                                                   |
-| daysTextStyle           | `TextStyle`          |                                                                                                                   |
-| nextDaysTextStyle       | `TextStyle`          |                                                                                                                   |
-| prevMonthDayBorderColor | `Color`              | Colors.transparent                                                                                                |
-| thisMonthDayBorderColor | `Color`              | Colors.transparent                                                                                                |
-| nextMonthDayBorderColor | `Color`              | Colors.transparent                                                                                                |
-| dayPadding              | `double`             | 2.0                                                                                                               |
-| height                  | `double`             | double.infinity                                                                                                   |
-| width                   | `double`             | double.infinity                                                                                                   |
-| todayTextStyle          | `TextStyle`          | `fontSize: 14.0, color: Colors.white`                                                                             |
-| dayButtonColor          | `Color`              | Colors.red                                                                                                        |
-| todayBorderColor        | `Color`              | Colors.red                                                                                                        |
-| todayButtonColor        | `Colors`             | Colors.red                                                                                                        |
-| selectedDateTime        | `DateTime`           |                                                                                                                   |
-| selectedDayTextStyle    | `TextStyle`          | `fontSize: 14.0, color: Colors.white`                                                                             |
-| selectedDayBorderColor  | `Color`              | Colors.green                                                                                                      |
-| selectedDayButtonColor  | `Color`              | Colors.green                                                                                                      |
-| daysHaveCircularBorder  | `bool`               |                                                                                                                   |
-| onDayPressed            | `Func`               |                                                                                                                   |
-| weekdayTextStyle        | `TextStyle`          | `fontSize: 14.0, color: Colors.deepOrange`                                                                        |
-| iconColor               | `Color`              | Colors.blueAccent                                                                                                 |
-| headerTextStyle         | `TextStyle`          | `fontSize: 20.0, color: Colors.blue`                                                                              |
-| headerText              | `Text`               | `Text('${DateFormat.yMMM().format(this._dates[1])}'`)                                                             |
-| weekendTextStyle        | `TextStyle`          | `fontSize: 14.0, color: Colors.pinkAccent`                                                                        |
-| ~markedDates            | `List<DateTime>`     | []                                                                                                                |
-| ~markedDatesMap         | `Map<DateTime, int>` | `null`                                                                                                            |
-| markedDateColor         | `Color`              | Colors.blueAccent                                                                                                 |
-| markedDateWidget        | `Color`              | ``` Positioned(child: Container(color: Colors.blueAccent, height: 4.0, width: 4.0), bottom: 4.0, left: 18.0); ``` |
-| headerMargin            | `EdgetInsets`        | `const EdgeInsets.symmetric(vertical: 16.0)`                                                                      |
-| childAspectRatio        | `double`             | `1.0`                                                                                                             |
-| weekDayMargin           | `EdgeInsets`         | `const EdgeInsets.only(bottom: 4.0)`                                                                              |
-| weekFormat              | `bool`               | `false`                                                                                                           |
-=======
 | props                   | types           | defaultValues                                                                                                     |
 | :---------------------- | :-------------: | :---------------------------------------------------------------------------------------------------------------: |
 | weekDays                |                 | ['Sun', 'Mon', 'Tue', 'Wed', 'Thur', 'Fri', 'Sat']                                                                |
@@ -91,7 +53,6 @@
 | childAspectRatio        | `double`        | `1.0`                                                                                                             |
 | weekDayMargin           | `EdgeInsets`    | `const EdgeInsets.only(bottom: 4.0)`                                                                              |
 | weekFormat              | `bool`          | `false`                                                                                                           |
->>>>>>> 119c5ebc
 
 ## Install
 Add ```flutter_calendar_carousel``` as a dependency in pubspec.yaml
