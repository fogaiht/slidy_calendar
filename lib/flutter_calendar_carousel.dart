--- conflicted
+++ resolved
@@ -168,19 +168,17 @@
     this.inactiveWeekendTextStyle,
     this.headerTitleTouchable = false,
     this.onHeaderTitlePressed,
-<<<<<<< HEAD
-=======
     this.weekDayFormat = WeekdayFormat.short
->>>>>>> c92426df
+
   });
 
   @override
   _CalendarState<T> createState() => _CalendarState<T>();
 }
 
-<<<<<<< HEAD
+
 class _CalendarState<T> extends State<CalendarCarousel<T>> {
-=======
+
 enum WeekdayFormat {
   weekdays,
   standalone,
@@ -189,9 +187,7 @@
   narrow,
   standaloneNarrow,
 }
-
-class _CalendarState extends State<CalendarCarousel> {
->>>>>>> c92426df
+  
   PageController _controller;
   List<DateTime> _dates = List(3);
   List<List<DateTime>> _weeks = List(3);
@@ -487,22 +483,6 @@
                                         !isSelectedDay &&
                                         isThisMonthDay &&
                                         !isToday
-<<<<<<< HEAD
-                                    ? (isSelectable
-                                        ? widget.weekendTextStyle
-                                        : widget.inactiveWeekendTextStyle)
-                                    : isPrevMonthDay
-                                        ? widget.prevDaysTextStyle
-                                        : isNextMonthDay
-                                            ? widget.nextDaysTextStyle
-                                            : isToday
-                                                ? widget.todayTextStyle
-                                                : isSelectable
-                                                    ? widget
-                                                        .inactiveWeekendTextStyle
-                                                    : widget
-                                                        .inactiveDaysTextStyle,
-=======
                                     ? (isSelectable ? widget.weekendTextStyle : widget.inactiveWeekendTextStyle)
                                     : isPrevMonthDay ?
                                       widget.prevDaysTextStyle :
@@ -513,7 +493,6 @@
                                           : isSelectable
                                               ? widget.daysTextStyle
                                               : widget.inactiveDaysTextStyle,
->>>>>>> c92426df
                                 maxLines: 1,
                               ),
                             ),
@@ -882,12 +861,6 @@
     List<Widget> list = [];
 
     /// because of number of days in a week is 7, so it would be easier to count it til 7.
-<<<<<<< HEAD
-    for (var i = firstDayOfWeek, count = 0;
-        count < 7;
-        i = (i + 1) % 7, count++) {
-      String weekDay = _localeDate.dateSymbols.SHORTWEEKDAYS[i];
-=======
     for (var i = firstDayOfWeek, count = 0; count < 7; i = (i + 1) % 7, count++) {
       String weekDay;
       
@@ -914,8 +887,7 @@
           weekDay = _localeDate.dateSymbols.STANDALONEWEEKDAYS[i];
           break;
       }
-
->>>>>>> c92426df
+      
       list.add(
         Expanded(
             child: Container(
