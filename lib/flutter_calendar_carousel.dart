library flutter_calendar_dooboo;

/// A Calculator.
import 'package:intl/intl.dart' show DateFormat;
import 'package:intl/date_symbol_data_local.dart';
import 'package:flutter/material.dart';
import 'package:date_utils/date_utils.dart';

enum WeekDay { Sunday, Monday, Tuesday, Wednesday, Thursday, Friday, Saturday }

class CalendarCarousel extends StatefulWidget {
  final TextStyle defaultHeaderTextStyle = TextStyle(
    fontSize: 20.0,
    color: Colors.blue,
  );
  final TextStyle defaultPrevDaysTextStyle = TextStyle(
    color: Colors.grey,
    fontSize: 14.0,
  );
  final TextStyle defaultNextDaysTextStyle = TextStyle(
    color: Colors.grey,
    fontSize: 14.0,
  );
  final TextStyle defaultDaysTextStyle = TextStyle(
    color: Colors.black,
    fontSize: 14.0,
  );
  final TextStyle defaultTodayTextStyle = TextStyle(
    color: Colors.white,
    fontSize: 14.0,
  );
  final TextStyle defaultSelectedDayTextStyle = TextStyle(
    color: Colors.white,
    fontSize: 14.0,
  );
  final TextStyle defaultWeekdayTextStyle = TextStyle(
    color: Colors.deepOrange,
    fontSize: 14.0,
  );
  final TextStyle defaultWeekendTextStyle = TextStyle(
    color: Colors.pinkAccent,
    fontSize: 14.0,
  );
  final Widget defaultMarkedDateWidget = Container(
    margin: EdgeInsets.symmetric(horizontal: 1.0),
    color: Colors.blueAccent,
    height: 4.0,
    width: 4.0,
  );

  final List<String> weekDays;
  final List<WeekDay> weekends;
  final double viewportFraction;
  final TextStyle prevDaysTextStyle;
  final TextStyle daysTextStyle;
  final TextStyle nextDaysTextStyle;
  final Color prevMonthDayBorderColor;
  final Color thisMonthDayBorderColor;
  final Color nextMonthDayBorderColor;
  final double dayPadding;
  final double height;
  final double width;
  final TextStyle todayTextStyle;
  final Color dayButtonColor;
  final Color todayBorderColor;
  final Color todayButtonColor;
  final DateTime selectedDateTime;
  final TextStyle selectedDayTextStyle;
  final Color selectedDayButtonColor;
  final Color selectedDayBorderColor;
  final bool daysHaveCircularBorder;
  final Function(DateTime) onDayPressed;
  final TextStyle weekdayTextStyle;
  final Color iconColor;
  final TextStyle headerTextStyle;
  final Widget headerText;
  final TextStyle weekendTextStyle;
  final List<DateTime> markedDates;
  final Map<DateTime, int> markedDatesMap;
  final Color markedDateColor;
  final Widget markedDateWidget;
  final EdgeInsets headerMargin;
  final double childAspectRatio;
  final EdgeInsets weekDayMargin;
  final bool weekFormat;

  CalendarCarousel({
    this.weekDays = const ['Sun', 'Mon', 'Tue', 'Wed', 'Thur', 'Fri', 'Sat'],
    this.weekends = const [WeekDay.Saturday, WeekDay.Sunday], // SAT, SUN
    this.viewportFraction = 1.0,
    this.prevDaysTextStyle,
    this.daysTextStyle,
    this.nextDaysTextStyle,
    this.prevMonthDayBorderColor = Colors.transparent,
    this.thisMonthDayBorderColor = Colors.transparent,
    this.nextMonthDayBorderColor = Colors.transparent,
    this.dayPadding = 2.0,
    this.height = double.infinity,
    this.width = double.infinity,
    this.todayTextStyle,
    this.dayButtonColor = Colors.transparent,
    this.todayBorderColor = Colors.red,
    this.todayButtonColor = Colors.red,
    this.selectedDateTime,
    this.selectedDayTextStyle,
    this.selectedDayBorderColor = Colors.green,
    this.selectedDayButtonColor = Colors.green,
    this.daysHaveCircularBorder,
    this.onDayPressed,
    this.weekdayTextStyle,
    this.iconColor = Colors.blueAccent,
    this.headerTextStyle,
    this.headerText,
    this.weekendTextStyle,
    @deprecated this.markedDates,
    this.markedDatesMap,
    @deprecated this.markedDateColor,
    this.markedDateWidget,
    this.headerMargin = const EdgeInsets.symmetric(vertical: 16.0),
    this.childAspectRatio = 1.0,
    this.weekDayMargin = const EdgeInsets.only(bottom: 4.0),
    this.weekFormat = false,
  });

  @override
  _CalendarState createState() => _CalendarState();
}

class _CalendarState extends State<CalendarCarousel> {
  PageController _controller;
  List<DateTime> _dates = List(3);
  List<List<DateTime>> _weeks = List(3);
  DateTime _selectedDate = DateTime.now();
  int _startWeekday = 0;
  int _endWeekday = 0;

  @override
  initState() {
    super.initState();
    initializeDateFormatting();

    /// setup pageController
    _controller = PageController(
      initialPage: 1,
      keepPage: true,
      viewportFraction: widget.viewportFraction,

      /// width percentage
    );

    _selectedDate = widget.selectedDateTime;
    _setDate();
  }

  @override
  dispose() {
    _controller.dispose();
    super.dispose();
  }

  @override
  Widget build(BuildContext context) {
    return Container(
      width: widget.width,
      height: widget.height,
      child: Column(
        children: <Widget>[
          Container(
            margin: widget.headerMargin,
            child: DefaultTextStyle(
<<<<<<< HEAD
                style: widget.headerTextStyle != null
                    ? widget.headerTextStyle
                    : widget.defaultHeaderTextStyle,
                child: Row(
                    mainAxisAlignment: MainAxisAlignment.spaceBetween,
                    children: <Widget>[
                      IconButton(
                        onPressed: () => _setDate(0),
                        icon: Icon(Icons.chevron_left, color: widget.iconColor),
                      ),
                      FlatButton(
                        onPressed: () => _selectDateFromPicker(),
                        textColor: widget.iconColor,
                        child: widget.headerText != null
                            ? widget.headerText
                            : Text(
                                widget.weekFormat
                                    ? '${DateFormat.yMMM().format(_weeks[1].first)}'
                                    : '${DateFormat.yMMM().format(this._dates[1])}',
                              ),
                      ),
                      IconButton(
                        onPressed: () => _setDate(2),
                        icon:
                            Icon(Icons.chevron_right, color: widget.iconColor),
                      ),
                    ])),
=======
              style: widget.headerTextStyle != null
                  ? widget.headerTextStyle
                  : widget.defaultHeaderTextStyle,
              child: widget.weekFormat
                  ? Row(
                      mainAxisAlignment: MainAxisAlignment.spaceBetween,
                      children: <Widget>[
                          IconButton(
                            onPressed: () => _previousWeek(),
                            icon: Icon(Icons.chevron_left,
                                color: widget.iconColor),
                          ),
                          FlatButton(
                            onPressed: () => _selectDateFromPicker(),
                            textColor: widget.iconColor,
                            child: widget.headerText != null
                                ? widget.headerText
                                : Text(
                                    '${DateFormat.yMMM().format(this._selectedDate)}',
                                  ),
                          ),
                          IconButton(
                            onPressed: () => _nextWeek(),
                            icon: Icon(
                              Icons.chevron_right,
                              color: widget.iconColor,
                            ),
                          ),
                        ])
                  : Row(
                      mainAxisAlignment: MainAxisAlignment.spaceBetween,
                      children: <Widget>[
                        IconButton(
                          onPressed: () => _setDate(page: 0),
                          icon: Icon(
                            Icons.keyboard_arrow_left,
                            color: widget.iconColor,
                          ),
                        ),
                        FlatButton(
                          onPressed: () => _selectDateFromPicker(),
                          textColor: widget.iconColor,
                          child: Container(
                            child: widget.headerText != null
                                ? widget.headerText
                                : Text(
                              '${DateFormat.yMMM().format(_dates[1])}',
                            ),
                          ),
                        ),
                        IconButton(
                          onPressed: () => _setDate(page: 2),
                          icon: Icon(
                            Icons.keyboard_arrow_right,
                            color: widget.iconColor,
                          ),
                        ),
                      ],
                    ),
            ),
>>>>>>> d50fd5cb
          ),
          Container(
            child: widget.weekDays == null
                ? Container()
                : Row(
                    mainAxisAlignment: MainAxisAlignment.spaceBetween,
                    children: _renderWeekDays(),
                  ),
          ),
          Expanded(
<<<<<<< HEAD
              child: PageView.builder(
            itemCount: 3,
            onPageChanged: (index) {
              this._setDate(index);
            },
            controller: _controller,
            itemBuilder: (context, index) {
              return widget.weekFormat ? weekBuilder(index) : builder(index);
            },
            pageSnapping: true,
          )),
=======
            child: widget.weekFormat
                ? Builder(builder: weekBuilder, key: widget.key)
                : PageView.builder(
                    itemCount: 3,
                    onPageChanged: (value) {
                      _setDate(page: value);
                    },
                    controller: _controller,
                    itemBuilder: (context, index) {
                      return builder(index);
                    },
                    pageSnapping: true,
                  ),
          ),
>>>>>>> d50fd5cb
        ],
      ),
    );
  }

  AnimatedBuilder builder(int slideIndex) {
    double screenWidth = MediaQuery.of(context).size.width;
    int totalItemCount = DateTime(
          _dates[slideIndex].year,
          _dates[slideIndex].month + 1,
          0,
        ).day +
        _startWeekday +
        (7 - _endWeekday);
    int year = _dates[slideIndex].year;
    int month = _dates[slideIndex].month;

    return AnimatedBuilder(
      animation: _controller,
      builder: (context, child) {
        double value = 1.0;
        if (_controller.position.haveDimensions) {
          value = _controller.page - slideIndex;
          value = (1 - (value.abs() * .5)).clamp(0.0, 1.0);
        }

        return Center(
          child: SizedBox(
            height: Curves.easeOut.transform(value) * widget.height,
            width: Curves.easeOut.transform(value) * screenWidth,
            child: child,
          ),
        );
      },
      child: Stack(
        children: <Widget>[
          Positioned(
            child: Container(
              width: double.infinity,
              height: double.infinity,
              child: GridView.count(
                crossAxisCount: 7,
                childAspectRatio: widget.childAspectRatio,
                padding: EdgeInsets.zero,
                children: List.generate(totalItemCount,

                    /// last day of month + weekday
                    (index) {
                  bool isToday =
                      DateTime.now().day == index + 1 - _startWeekday &&
                          DateTime.now().month == month &&
                          DateTime.now().year == year;
                  bool isSelectedDay = widget.selectedDateTime != null &&
                      widget.selectedDateTime.year == year &&
                      widget.selectedDateTime.month == month &&
                      widget.selectedDateTime.day ==
                          index + 1 - _startWeekday;
                  bool isPrevMonthDay = index < _startWeekday;
                  bool isNextMonthDay = index >=
                      (DateTime(year, month + 1, 0).day) + _startWeekday;
                  bool isThisMonthDay = !isPrevMonthDay && !isNextMonthDay;

                  DateTime now = DateTime(year, month, 1);
                  TextStyle textStyle;
                  TextStyle defaultTextStyle;
                  if (isPrevMonthDay) {
                    now = now
                        .subtract(Duration(days: _startWeekday - index));
                    textStyle = widget.prevDaysTextStyle;
                    defaultTextStyle = widget.defaultPrevDaysTextStyle;
                  } else if (isThisMonthDay) {
                    now = DateTime(year, month, index + 1 - _startWeekday);
                    textStyle = isSelectedDay
                        ? widget.selectedDayTextStyle
                        : isToday
                            ? widget.todayTextStyle
                            : widget.daysTextStyle;
                    defaultTextStyle = isSelectedDay
                        ? widget.defaultSelectedDayTextStyle
                        : isToday
                            ? widget.defaultTodayTextStyle
                            : widget.defaultDaysTextStyle;
                  } else {
                    now = DateTime(year, month, index + 1 - _startWeekday);
                    textStyle = widget.nextDaysTextStyle;
                    defaultTextStyle = widget.defaultNextDaysTextStyle;
                  }
                  return Container(
                    margin: EdgeInsets.all(widget.dayPadding),
                    child: FlatButton(
                      color: isSelectedDay && widget.todayBorderColor != null
                          ? widget.selectedDayBorderColor
                          : isToday && widget.todayBorderColor != null
                              ? widget.todayButtonColor
                              : widget.dayButtonColor,
                      onPressed: () => widget.onDayPressed(DateTime(
                          year, month, index + 1 - _startWeekday)),
                      padding: EdgeInsets.all(widget.dayPadding),
                      shape: widget.daysHaveCircularBorder == null
                          ? CircleBorder()
                          : widget.daysHaveCircularBorder
                              ? CircleBorder(
                                  side: BorderSide(
                                    color: isPrevMonthDay
                                        ? widget.prevMonthDayBorderColor
                                        : isNextMonthDay
                                            ? widget.nextMonthDayBorderColor
                                            : isToday &&
                                                    widget.todayBorderColor !=
                                                        null
                                                ? widget.todayBorderColor
                                                : widget
                                                    .thisMonthDayBorderColor,
                                  ),
                                )
                              : RoundedRectangleBorder(
                                  side: BorderSide(
                                    color: isPrevMonthDay
                                        ? widget.prevMonthDayBorderColor
                                        : isNextMonthDay
                                            ? widget.nextMonthDayBorderColor
                                            : isToday &&
                                                    widget.todayBorderColor !=
                                                        null
                                                ? widget.todayBorderColor
                                                : widget
                                                    .thisMonthDayBorderColor,
                                  ),
                                ),
                      child: Stack(
                        children: <Widget>[
                          Center(
                            child: DefaultTextStyle(
                              style: (widget.weekends.contains(WeekDay.values[index % 7])) &&
                                      !isSelectedDay &&
                                      !isToday
                                  ? widget.defaultWeekendTextStyle
                                  : isToday
                                      ? widget.defaultTodayTextStyle
                                      : defaultTextStyle,
                              child: Text(
                                '${now.day}',
                                style: (widget.weekends.contains(index % 7)) &&
                                        !isSelectedDay &&
                                        !isToday
                                    ? widget.weekendTextStyle
                                    : isToday
                                        ? widget.todayTextStyle
                                        : textStyle,
                                maxLines: 1,
                              ),
                            ),
                          ),
                          widget.markedDatesMap != null
                              ? Container(
                                  height: double.infinity,
                                  padding: EdgeInsets.only(bottom: 4.0),
                                  child: Row(
                                    crossAxisAlignment: CrossAxisAlignment.end,
                                    mainAxisSize: MainAxisSize.max,
                                    mainAxisAlignment: MainAxisAlignment.center,
                                    children: _renderMarkedMap(now),
                                  ),
                                )
                              : _renderMarked(now),
                        ],
                      ),
                    ),
                  );
                }),
              ),
            ),
          ),
        ],
      ),
    );
  }

<<<<<<< HEAD
  AnimatedBuilder weekBuilder(int slideIndex) {
    double screenWidth = MediaQuery.of(context).size.width;
    List<DateTime> weekDays = _weeks[slideIndex];

    return AnimatedBuilder(
        animation: _controller,
        builder: (context, child) {
          double value = 1.0;
          if (_controller.position.haveDimensions) {
            value = _controller.page - slideIndex;
            value = (1 - (value.abs() * .5)).clamp(0.0, 1.0);
          }

          return Center(
            child: SizedBox(
              height: Curves.easeOut.transform(value) * widget.height,
              width: Curves.easeOut.transform(value) * screenWidth,
              child: child,
            ),
          );
        },
        child: Stack(
          children: <Widget>[
            Positioned(
              child: Container(
                width: double.infinity,
                height: double.infinity,
                child: GridView.count(
                  crossAxisCount: 7,
                  childAspectRatio: widget.childAspectRatio,
                  padding: EdgeInsets.zero,
                  children: List.generate(weekDays.length,

                      /// last day of month + weekday
                      (index) {
                    bool isToday = weekDays[index].day == DateTime.now().day &&
                        weekDays[index].month == DateTime.now().month &&
                        weekDays[index].year == DateTime.now().year;
                    bool isSelectedDay = this._selectedDate != null &&
                        this._selectedDate.year == weekDays[index].year &&
                        this._selectedDate.month == weekDays[index].month &&
                        this._selectedDate.day == weekDays[index].day;
                    bool isPrevMonthDay =
                        weekDays[index].month < this._selectedDate.month;
                    bool isNextMonthDay =
                        weekDays[index].month > this._selectedDate.month;
                    bool isThisMonthDay = !isPrevMonthDay && !isNextMonthDay;

                    DateTime now = weekDays[index];
                    TextStyle textStyle;
                    TextStyle defaultTextStyle;
                    if (isPrevMonthDay) {
                      textStyle = widget.prevDaysTextStyle;
                      defaultTextStyle = widget.defaultPrevDaysTextStyle;
                    } else if (isThisMonthDay) {
                      textStyle = isSelectedDay
                          ? widget.selectedDayTextStyle
                          : isToday
                              ? widget.todayTextStyle
                              : widget.daysTextStyle;
                      defaultTextStyle = isSelectedDay
                          ? widget.defaultSelectedDayTextStyle
                          : isToday
                              ? widget.defaultTodayTextStyle
                              : widget.defaultDaysTextStyle;
                    } else {
                      textStyle = widget.nextDaysTextStyle;
                      defaultTextStyle = widget.defaultNextDaysTextStyle;
                    }

                    return Container(
                      margin: EdgeInsets.all(widget.dayPadding),
                      child: FlatButton(
                        color: isSelectedDay && widget.todayBorderColor != null
                            ? widget.selectedDayBorderColor
                            : isToday && widget.todayBorderColor != null
                                ? widget.todayButtonColor
                                : widget.dayButtonColor,
                        onPressed: () => _onDayPressed(now),
                        padding: EdgeInsets.all(widget.dayPadding),
                        shape: widget.daysHaveCircularBorder == null
                            ? CircleBorder()
                            : widget.daysHaveCircularBorder
                                ? CircleBorder(
                                    side: BorderSide(
                                      color: isPrevMonthDay
                                          ? widget.prevMonthDayBorderColor
                                          : isNextMonthDay
                                              ? widget.nextMonthDayBorderColor
                                              : isToday &&
                                                      widget.todayBorderColor !=
                                                          null
                                                  ? widget.todayBorderColor
                                                  : widget
                                                      .thisMonthDayBorderColor,
                                    ),
                                  )
                                : RoundedRectangleBorder(
                                    side: BorderSide(
                                      color: isPrevMonthDay
                                          ? widget.prevMonthDayBorderColor
                                          : isNextMonthDay
                                              ? widget.nextMonthDayBorderColor
                                              : isToday &&
                                                      widget.todayBorderColor !=
                                                          null
                                                  ? widget.todayBorderColor
                                                  : widget
                                                      .thisMonthDayBorderColor,
                                    ),
                                  ),
                        child: Stack(
                          children: <Widget>[
                            Center(
                              child: DefaultTextStyle(
                                style: (index % 7 == 0 || index % 7 == 6) &&
                                        !isSelectedDay &&
                                        !isToday
                                    ? widget.defaultWeekendTextStyle
                                    : isToday
                                        ? widget.defaultTodayTextStyle
                                        : defaultTextStyle,
                                child: Text(
                                  '${now.day}',
                                  style: (index % 7 == 0 || index % 7 == 6) &&
                                          !isSelectedDay &&
                                          !isToday
                                      ? widget.weekendTextStyle
                                      : isToday
                                          ? widget.todayTextStyle
                                          : textStyle,
                                  maxLines: 1,
=======
  Widget weekBuilder(BuildContext context) {
    List<DateTime> weekDays = _getDaysInWeek(selectedDate: _selectedDate);

    return Stack(
      children: <Widget>[
        Positioned(
          child: Container(
            width: double.infinity,
            height: double.infinity,
            child: GridView.count(
              crossAxisCount: 7,
              childAspectRatio: widget.childAspectRatio,
              padding: EdgeInsets.zero,
              children: List.generate(weekDays.length,

                  /// last day of month + weekday
                  (index) {
                bool isToday = weekDays[index].day == DateTime.now().day &&
                    weekDays[index].month == DateTime.now().month &&
                    weekDays[index].year == DateTime.now().year;
                bool isSelectedDay = _selectedDate != null &&
                    _selectedDate.year == weekDays[index].year &&
                    _selectedDate.month == weekDays[index].month &&
                    _selectedDate.day == weekDays[index].day;
                bool isPrevMonthDay =
                    weekDays[index].month < _selectedDate.month;
                bool isNextMonthDay =
                    weekDays[index].month > _selectedDate.month;
                bool isThisMonthDay = !isPrevMonthDay && !isNextMonthDay;

                DateTime now = weekDays[index];
                TextStyle textStyle;
                TextStyle defaultTextStyle;
                if (isPrevMonthDay) {
                  textStyle = widget.prevDaysTextStyle;
                  defaultTextStyle = widget.defaultPrevDaysTextStyle;
                } else if (isThisMonthDay) {
                  textStyle = isSelectedDay
                      ? widget.selectedDayTextStyle
                      : isToday ? widget.todayTextStyle : widget.daysTextStyle;
                  defaultTextStyle = isSelectedDay
                      ? widget.defaultSelectedDayTextStyle
                      : isToday
                          ? widget.defaultTodayTextStyle
                          : widget.defaultDaysTextStyle;
                } else {
                  textStyle = widget.nextDaysTextStyle;
                  defaultTextStyle = widget.defaultNextDaysTextStyle;
                }

                return Container(
                  margin: EdgeInsets.all(widget.dayPadding),
                  child: FlatButton(
                    color: isSelectedDay && widget.todayBorderColor != null
                        ? widget.selectedDayBorderColor
                        : isToday && widget.todayBorderColor != null
                            ? widget.todayButtonColor
                            : widget.dayButtonColor,
                    onPressed: () => _onDayPressed(now),
                    padding: EdgeInsets.all(widget.dayPadding),
                    shape: widget.daysHaveCircularBorder == null
                        ? CircleBorder()
                        : widget.daysHaveCircularBorder
                            ? CircleBorder(
                                side: BorderSide(
                                  color: isPrevMonthDay
                                      ? widget.prevMonthDayBorderColor
                                      : isNextMonthDay
                                          ? widget.nextMonthDayBorderColor
                                          : isToday &&
                                                  widget.todayBorderColor !=
                                                      null
                                              ? widget.todayBorderColor
                                              : widget.thisMonthDayBorderColor,
                                ),
                              )
                            : RoundedRectangleBorder(
                                side: BorderSide(
                                  color: isPrevMonthDay
                                      ? widget.prevMonthDayBorderColor
                                      : isNextMonthDay
                                          ? widget.nextMonthDayBorderColor
                                          : isToday &&
                                                  widget.todayBorderColor !=
                                                      null
                                              ? widget.todayBorderColor
                                              : widget.thisMonthDayBorderColor,
>>>>>>> d50fd5cb
                                ),
                              ),
                            ),
                            _renderMarked(now),
                          ],
                        ),
                      ),
                    );
                  }),
                ),
              ),
            ),
          ],
        ));
  }

  List<DateTime> _getDaysInWeek([DateTime selectedDate]) {
    if (selectedDate == null) selectedDate = new DateTime.now();

    var firstDayOfCurrentWeek = Utils.firstDayOfWeek(selectedDate);
    var lastDayOfCurrentWeek = Utils.lastDayOfWeek(selectedDate);

    return Utils.daysInRange(firstDayOfCurrentWeek, lastDayOfCurrentWeek)
        .toList();
  }

  void _onDayPressed(DateTime picked) {
    if (picked == null) return;
    setState(() {
      _selectedDate = picked;
    });
    widget.onDayPressed(picked);
  }

<<<<<<< HEAD
=======
  void _previousWeek() {
    setState(() {
      _selectedDate = _selectedDate.subtract(new Duration(days: 7));
    });
  }

  void _nextWeek() {
    setState(() {
      _selectedDate = _selectedDate.add(new Duration(days: 7));
    });
  }

>>>>>>> d50fd5cb
  Future<Null> _selectDateFromPicker() async {
    DateTime selected = await showDatePicker(
      context: context,
      initialDate: _selectedDate ?? new DateTime.now(),
      firstDate: DateTime(1960),
      lastDate: DateTime(2050),
    );

    if (selected != null) {
      // updating selected date range based on selected week
      setState(() {
        _selectedDate = selected;
      });
      widget.onDayPressed(selected);
      _setDate();
    }
  }

<<<<<<< HEAD
  void _setDate([int page = -1]) {
    if (page == -1) {
      if (widget.weekFormat) {
        DateTime now = DateTime.now();
        List<DateTime> date1 = _getDaysInWeek(now);
        List<DateTime> date0 =
            _getDaysInWeek(now.subtract(new Duration(days: 7)));
        List<DateTime> date2 = _getDaysInWeek(now.add(new Duration(days: 7)));

        setState(() {
          this._weeks = [
            date0,
            date1,
            date2,
          ];
          this._selectedDate = widget.selectedDateTime != null
              ? widget.selectedDateTime
              : DateTime.now();
        });
      } else {
        /// setup dates
        DateTime date0 =
            DateTime(DateTime.now().year, DateTime.now().month - 1, 1);
        DateTime date1 = DateTime(DateTime.now().year, DateTime.now().month, 1);
        DateTime date2 =
            DateTime(DateTime.now().year, DateTime.now().month + 1, 1);

        this.setState(() {
          /// setup current day
          _startWeekday = date1.weekday;
          _endWeekday = date2.weekday;
          this._dates = [
            date0,
            date1,
            date2,
          ];
          this._selectedDate = widget.selectedDateTime != null
              ? widget.selectedDateTime
              : DateTime.now();
        });
      }
    } else if (page == 1) {
      return;
    } else {
      if (widget.weekFormat) {
        DateTime curr;
        List<List<DateTime>> newWeeks = this._weeks;
        if (page == 0) {
          curr = _weeks[0].first;
          newWeeks[0] =
              _getDaysInWeek(DateTime(curr.year, curr.month, curr.day - 7));
          newWeeks[1] = _getDaysInWeek(curr);
          newWeeks[2] =
              _getDaysInWeek(DateTime(curr.year, curr.month, curr.day + 7));
          page += 1;
        } else if (page == 2) {
          curr = _weeks[2].first;
          newWeeks[1] = _getDaysInWeek(curr);
          newWeeks[0] =
              _getDaysInWeek(DateTime(curr.year, curr.month, curr.day - 7));
          newWeeks[2] =
              _getDaysInWeek(DateTime(curr.year, curr.month, curr.day + 7));
          page -= 1;
        }
        setState(() {
          this._weeks = newWeeks;
        });

        print('weeks');
        print(this._weeks);

        _controller.animateToPage(page,
            duration: Duration(milliseconds: 1), curve: Threshold(0.0));
      } else {
        print('page: $page');
        List<DateTime> dates = this._dates;
        print('dateLength: ${dates.length}');
        if (page == 0) {
          dates[2] = DateTime(dates[0].year, dates[0].month + 1, 1);
          dates[1] = DateTime(dates[0].year, dates[0].month, 1);
          dates[0] = DateTime(dates[0].year, dates[0].month - 1, 1);
          page = page + 1;
        } else if (page == 2) {
          dates[0] = DateTime(dates[2].year, dates[2].month - 1, 1);
          dates[1] = DateTime(dates[2].year, dates[2].month, 1);
          dates[2] = DateTime(dates[2].year, dates[2].month + 1, 1);
          page = page - 1;
        }

        this.setState(() {
          _startWeekday = dates[page].weekday;
          _endWeekday = dates[page + 1].weekday;
          this._dates = dates;
        });

        print('dates');
        print(this._dates);
=======
  void _setDate({
    int page,
  }) {
    if (page == null) {
      /// setup dates
      var _date = DateTime.now();
      if (_selectedDate != null) {
        _date = _selectedDate;
      }
      DateTime date0 =
          DateTime(_date.year, _date.month - 1, 1);
      DateTime date1 = DateTime(_date.year, _date.month, 1);
      DateTime date2 =
          DateTime(_date.year, _date.month + 1, 1);

      setState(() {
        /// setup current day
        _startWeekday = date1.weekday;
        _endWeekday = date2.weekday;
        _dates = [
          date0,
          date1,
          date2,
        ];
        _selectedDate = _selectedDate != null
            ? _selectedDate
            : DateTime.now();
      });
    } else if (page == 1) {
      return;
    } else {
      print('page: $page');
      List<DateTime> dates = _dates;
      print('dateLength: ${dates.length}');
      if (page == 0) {
        dates[2] = DateTime(dates[0].year, dates[0].month + 1, 1);
        dates[1] = DateTime(dates[0].year, dates[0].month, 1);
        dates[0] = DateTime(dates[0].year, dates[0].month - 1, 1);
        page = page + 1;
      } else if (page == 2) {
        dates[0] = DateTime(dates[2].year, dates[2].month - 1, 1);
        dates[1] = DateTime(dates[2].year, dates[2].month, 1);
        dates[2] = DateTime(dates[2].year, dates[2].month + 1, 1);
        page = page - 1;
      }

      setState(() {
        _startWeekday = dates[page].weekday;
        _endWeekday = dates[page + 1].weekday;
        _dates = dates;
      });

      print('dates');
      print(_dates);
>>>>>>> d50fd5cb

        _controller.animateToPage(page,
            duration: Duration(milliseconds: 1), curve: Threshold(0.0));
      }
    }

    print('startWeekDay: $_startWeekday');
    print('endWeekDay: $_endWeekday');
  }

  List<Widget> _renderWeekDays() {
    List<Widget> list = [];
    for (var weekDay in widget.weekDays) {
      list.add(
        Expanded(
            child: Container(
          margin: widget.weekDayMargin,
          child: Center(
            child: DefaultTextStyle(
              style: widget.defaultWeekdayTextStyle,
              child: Text(
                weekDay,
                style: widget.weekdayTextStyle,
              ),
            ),
          ),
        )),
      );
    }
    return list;
  }

  Widget _renderMarked(DateTime now) {
    if (widget.markedDates != null && widget.markedDates.length > 0) {
      List<DateTime> markedDates = widget.markedDates.map((date) {
        return DateTime(date.year, date.month, date.day);
      }).toList();
      if (markedDates.contains(now)) {
        return widget.markedDateWidget != null
            ? widget.markedDateWidget
            : widget.defaultMarkedDateWidget;
      }
    }
    return Container();
  }

  List<Widget> _renderMarkedMap(DateTime now) {
    if (widget.markedDatesMap != null && widget.markedDatesMap.length > 0) {
      for (DateTime key in widget.markedDatesMap.keys) {
        if (key.year == now.year &&
            key.month == now.month &&
            key.day == now.day) {
          List<Widget> tmp = [];
          for (int i = 0; i < widget.markedDatesMap[key]; i++) {
            if (widget.markedDateWidget != null) {
              tmp.add(widget.markedDateWidget);
            } else {
              tmp.add(widget.defaultMarkedDateWidget);
            }
          }
          return tmp;
        }
      }
    }
    return [];
  }
}<|MERGE_RESOLUTION|>--- conflicted
+++ resolved
@@ -168,7 +168,6 @@
           Container(
             margin: widget.headerMargin,
             child: DefaultTextStyle(
-<<<<<<< HEAD
                 style: widget.headerTextStyle != null
                     ? widget.headerTextStyle
                     : widget.defaultHeaderTextStyle,
@@ -196,68 +195,6 @@
                             Icon(Icons.chevron_right, color: widget.iconColor),
                       ),
                     ])),
-=======
-              style: widget.headerTextStyle != null
-                  ? widget.headerTextStyle
-                  : widget.defaultHeaderTextStyle,
-              child: widget.weekFormat
-                  ? Row(
-                      mainAxisAlignment: MainAxisAlignment.spaceBetween,
-                      children: <Widget>[
-                          IconButton(
-                            onPressed: () => _previousWeek(),
-                            icon: Icon(Icons.chevron_left,
-                                color: widget.iconColor),
-                          ),
-                          FlatButton(
-                            onPressed: () => _selectDateFromPicker(),
-                            textColor: widget.iconColor,
-                            child: widget.headerText != null
-                                ? widget.headerText
-                                : Text(
-                                    '${DateFormat.yMMM().format(this._selectedDate)}',
-                                  ),
-                          ),
-                          IconButton(
-                            onPressed: () => _nextWeek(),
-                            icon: Icon(
-                              Icons.chevron_right,
-                              color: widget.iconColor,
-                            ),
-                          ),
-                        ])
-                  : Row(
-                      mainAxisAlignment: MainAxisAlignment.spaceBetween,
-                      children: <Widget>[
-                        IconButton(
-                          onPressed: () => _setDate(page: 0),
-                          icon: Icon(
-                            Icons.keyboard_arrow_left,
-                            color: widget.iconColor,
-                          ),
-                        ),
-                        FlatButton(
-                          onPressed: () => _selectDateFromPicker(),
-                          textColor: widget.iconColor,
-                          child: Container(
-                            child: widget.headerText != null
-                                ? widget.headerText
-                                : Text(
-                              '${DateFormat.yMMM().format(_dates[1])}',
-                            ),
-                          ),
-                        ),
-                        IconButton(
-                          onPressed: () => _setDate(page: 2),
-                          icon: Icon(
-                            Icons.keyboard_arrow_right,
-                            color: widget.iconColor,
-                          ),
-                        ),
-                      ],
-                    ),
-            ),
->>>>>>> d50fd5cb
           ),
           Container(
             child: widget.weekDays == null
@@ -268,7 +205,6 @@
                   ),
           ),
           Expanded(
-<<<<<<< HEAD
               child: PageView.builder(
             itemCount: 3,
             onPageChanged: (index) {
@@ -280,22 +216,6 @@
             },
             pageSnapping: true,
           )),
-=======
-            child: widget.weekFormat
-                ? Builder(builder: weekBuilder, key: widget.key)
-                : PageView.builder(
-                    itemCount: 3,
-                    onPageChanged: (value) {
-                      _setDate(page: value);
-                    },
-                    controller: _controller,
-                    itemBuilder: (context, index) {
-                      return builder(index);
-                    },
-                    pageSnapping: true,
-                  ),
-          ),
->>>>>>> d50fd5cb
         ],
       ),
     );
@@ -474,7 +394,6 @@
     );
   }
 
-<<<<<<< HEAD
   AnimatedBuilder weekBuilder(int slideIndex) {
     double screenWidth = MediaQuery.of(context).size.width;
     List<DateTime> weekDays = _weeks[slideIndex];
@@ -607,95 +526,6 @@
                                           ? widget.todayTextStyle
                                           : textStyle,
                                   maxLines: 1,
-=======
-  Widget weekBuilder(BuildContext context) {
-    List<DateTime> weekDays = _getDaysInWeek(selectedDate: _selectedDate);
-
-    return Stack(
-      children: <Widget>[
-        Positioned(
-          child: Container(
-            width: double.infinity,
-            height: double.infinity,
-            child: GridView.count(
-              crossAxisCount: 7,
-              childAspectRatio: widget.childAspectRatio,
-              padding: EdgeInsets.zero,
-              children: List.generate(weekDays.length,
-
-                  /// last day of month + weekday
-                  (index) {
-                bool isToday = weekDays[index].day == DateTime.now().day &&
-                    weekDays[index].month == DateTime.now().month &&
-                    weekDays[index].year == DateTime.now().year;
-                bool isSelectedDay = _selectedDate != null &&
-                    _selectedDate.year == weekDays[index].year &&
-                    _selectedDate.month == weekDays[index].month &&
-                    _selectedDate.day == weekDays[index].day;
-                bool isPrevMonthDay =
-                    weekDays[index].month < _selectedDate.month;
-                bool isNextMonthDay =
-                    weekDays[index].month > _selectedDate.month;
-                bool isThisMonthDay = !isPrevMonthDay && !isNextMonthDay;
-
-                DateTime now = weekDays[index];
-                TextStyle textStyle;
-                TextStyle defaultTextStyle;
-                if (isPrevMonthDay) {
-                  textStyle = widget.prevDaysTextStyle;
-                  defaultTextStyle = widget.defaultPrevDaysTextStyle;
-                } else if (isThisMonthDay) {
-                  textStyle = isSelectedDay
-                      ? widget.selectedDayTextStyle
-                      : isToday ? widget.todayTextStyle : widget.daysTextStyle;
-                  defaultTextStyle = isSelectedDay
-                      ? widget.defaultSelectedDayTextStyle
-                      : isToday
-                          ? widget.defaultTodayTextStyle
-                          : widget.defaultDaysTextStyle;
-                } else {
-                  textStyle = widget.nextDaysTextStyle;
-                  defaultTextStyle = widget.defaultNextDaysTextStyle;
-                }
-
-                return Container(
-                  margin: EdgeInsets.all(widget.dayPadding),
-                  child: FlatButton(
-                    color: isSelectedDay && widget.todayBorderColor != null
-                        ? widget.selectedDayBorderColor
-                        : isToday && widget.todayBorderColor != null
-                            ? widget.todayButtonColor
-                            : widget.dayButtonColor,
-                    onPressed: () => _onDayPressed(now),
-                    padding: EdgeInsets.all(widget.dayPadding),
-                    shape: widget.daysHaveCircularBorder == null
-                        ? CircleBorder()
-                        : widget.daysHaveCircularBorder
-                            ? CircleBorder(
-                                side: BorderSide(
-                                  color: isPrevMonthDay
-                                      ? widget.prevMonthDayBorderColor
-                                      : isNextMonthDay
-                                          ? widget.nextMonthDayBorderColor
-                                          : isToday &&
-                                                  widget.todayBorderColor !=
-                                                      null
-                                              ? widget.todayBorderColor
-                                              : widget.thisMonthDayBorderColor,
-                                ),
-                              )
-                            : RoundedRectangleBorder(
-                                side: BorderSide(
-                                  color: isPrevMonthDay
-                                      ? widget.prevMonthDayBorderColor
-                                      : isNextMonthDay
-                                          ? widget.nextMonthDayBorderColor
-                                          : isToday &&
-                                                  widget.todayBorderColor !=
-                                                      null
-                                              ? widget.todayBorderColor
-                                              : widget.thisMonthDayBorderColor,
->>>>>>> d50fd5cb
                                 ),
                               ),
                             ),
@@ -730,21 +560,6 @@
     widget.onDayPressed(picked);
   }
 
-<<<<<<< HEAD
-=======
-  void _previousWeek() {
-    setState(() {
-      _selectedDate = _selectedDate.subtract(new Duration(days: 7));
-    });
-  }
-
-  void _nextWeek() {
-    setState(() {
-      _selectedDate = _selectedDate.add(new Duration(days: 7));
-    });
-  }
-
->>>>>>> d50fd5cb
   Future<Null> _selectDateFromPicker() async {
     DateTime selected = await showDatePicker(
       context: context,
@@ -763,7 +578,6 @@
     }
   }
 
-<<<<<<< HEAD
   void _setDate([int page = -1]) {
     if (page == -1) {
       if (widget.weekFormat) {
@@ -861,62 +675,6 @@
 
         print('dates');
         print(this._dates);
-=======
-  void _setDate({
-    int page,
-  }) {
-    if (page == null) {
-      /// setup dates
-      var _date = DateTime.now();
-      if (_selectedDate != null) {
-        _date = _selectedDate;
-      }
-      DateTime date0 =
-          DateTime(_date.year, _date.month - 1, 1);
-      DateTime date1 = DateTime(_date.year, _date.month, 1);
-      DateTime date2 =
-          DateTime(_date.year, _date.month + 1, 1);
-
-      setState(() {
-        /// setup current day
-        _startWeekday = date1.weekday;
-        _endWeekday = date2.weekday;
-        _dates = [
-          date0,
-          date1,
-          date2,
-        ];
-        _selectedDate = _selectedDate != null
-            ? _selectedDate
-            : DateTime.now();
-      });
-    } else if (page == 1) {
-      return;
-    } else {
-      print('page: $page');
-      List<DateTime> dates = _dates;
-      print('dateLength: ${dates.length}');
-      if (page == 0) {
-        dates[2] = DateTime(dates[0].year, dates[0].month + 1, 1);
-        dates[1] = DateTime(dates[0].year, dates[0].month, 1);
-        dates[0] = DateTime(dates[0].year, dates[0].month - 1, 1);
-        page = page + 1;
-      } else if (page == 2) {
-        dates[0] = DateTime(dates[2].year, dates[2].month - 1, 1);
-        dates[1] = DateTime(dates[2].year, dates[2].month, 1);
-        dates[2] = DateTime(dates[2].year, dates[2].month + 1, 1);
-        page = page - 1;
-      }
-
-      setState(() {
-        _startWeekday = dates[page].weekday;
-        _endWeekday = dates[page + 1].weekday;
-        _dates = dates;
-      });
-
-      print('dates');
-      print(_dates);
->>>>>>> d50fd5cb
 
         _controller.animateToPage(page,
             duration: Duration(milliseconds: 1), curve: Threshold(0.0));
