library flutter_calendar_dooboo;

import 'package:intl/intl.dart' show DateFormat;
import 'package:intl/date_symbol_data_local.dart';
import 'package:flutter/material.dart';
import 'package:date_utils/date_utils.dart';
import 'package:flutter_calendar_carousel/classes/event.dart';

class CalendarCarousel extends StatefulWidget {
  final TextStyle defaultHeaderTextStyle = TextStyle(
    fontSize: 20.0,
    color: Colors.blue,
  );
  final TextStyle defaultPrevDaysTextStyle = TextStyle(
    color: Colors.grey,
    fontSize: 14.0,
  );
  final TextStyle defaultNextDaysTextStyle = TextStyle(
    color: Colors.grey,
    fontSize: 14.0,
  );
  final TextStyle defaultDaysTextStyle = TextStyle(
    color: Colors.black,
    fontSize: 14.0,
  );
  final TextStyle defaultTodayTextStyle = TextStyle(
    color: Colors.white,
    fontSize: 14.0,
  );
  final TextStyle defaultSelectedDayTextStyle = TextStyle(
    color: Colors.white,
    fontSize: 14.0,
  );
  final TextStyle defaultWeekdayTextStyle = TextStyle(
    color: Colors.deepOrange,
    fontSize: 14.0,
  );
  final TextStyle defaultWeekendTextStyle = TextStyle(
    color: Colors.pinkAccent,
    fontSize: 14.0,
  );
  final Widget defaultMarkedDateWidget = Container(
    margin: EdgeInsets.symmetric(horizontal: 1.0),
    color: Colors.blueAccent,
    height: 4.0,
    width: 4.0,
  );

  final double viewportFraction;
  final TextStyle prevDaysTextStyle;
  final TextStyle daysTextStyle;
  final TextStyle nextDaysTextStyle;
  final Color prevMonthDayBorderColor;
  final Color thisMonthDayBorderColor;
  final Color nextMonthDayBorderColor;
  final double dayPadding;
  final double height;
  final double width;
  final TextStyle todayTextStyle;
  final Color dayButtonColor;
  final Color todayBorderColor;
  final Color todayButtonColor;
  final DateTime selectedDateTime;
  final TextStyle selectedDayTextStyle;
  final Color selectedDayButtonColor;
  final Color selectedDayBorderColor;
  final bool daysHaveCircularBorder;
  final Function(DateTime) onDayPressed;
  final TextStyle weekdayTextStyle;
  final Color iconColor;
  final TextStyle headerTextStyle;
  final Widget headerText;
  final TextStyle weekendTextStyle;
  final List<DateTime> markedDates;
  final List<Event> markedDatesMap;
  final Color markedDateColor;
  final Widget markedDateWidget;
  final bool markedDateShowIcon;
  final Color markedDateIconBorderColor;
  final int markedDateIconMaxShown;
  final double markedDateIconMargin;
  final double markedDateIconOffset;
  final bool markedDateMoreShowTotal; // null - no indicator, true - show the total events, false - show the total of hidden events
  final Decoration markedDateMoreCustomDecoration;
  final TextStyle markedDateMoreCustomTextStyle;
  final EdgeInsets headerMargin;
  final double childAspectRatio;
  final EdgeInsets weekDayMargin;
  final bool weekFormat;
<<<<<<< HEAD
  final bool showHeader;
  final bool showHeaderButton;
  final ScrollPhysics customGridViewPhysics;
  final Function(DateTime) onCalendarChanged;
=======
  final bool showWeekDays;
  final bool showHeaderButton;
  final ScrollPhysics customGridViewPhysics;
  final String locale;
>>>>>>> 2bdea271

  CalendarCarousel({
    this.viewportFraction = 1.0,
    this.prevDaysTextStyle,
    this.daysTextStyle,
    this.nextDaysTextStyle,
    this.prevMonthDayBorderColor = Colors.transparent,
    this.thisMonthDayBorderColor = Colors.transparent,
    this.nextMonthDayBorderColor = Colors.transparent,
    this.dayPadding = 2.0,
    this.height = double.infinity,
    this.width = double.infinity,
    this.todayTextStyle,
    this.dayButtonColor = Colors.transparent,
    this.todayBorderColor = Colors.red,
    this.todayButtonColor = Colors.red,
    this.selectedDateTime,
    this.selectedDayTextStyle,
    this.selectedDayBorderColor = Colors.green,
    this.selectedDayButtonColor = Colors.green,
    this.daysHaveCircularBorder,
    this.onDayPressed,
    this.weekdayTextStyle,
    this.iconColor = Colors.blueAccent,
    this.headerTextStyle,
    this.headerText,
    this.weekendTextStyle,
    @deprecated this.markedDates,
    this.markedDatesMap,
    @deprecated this.markedDateColor,
    this.markedDateShowIcon = false,
    this.markedDateIconBorderColor,
    this.markedDateIconMaxShown = 2,
    this.markedDateIconMargin = 5,
    this.markedDateIconOffset = 5,
    this.markedDateMoreShowTotal,
    this.markedDateMoreCustomDecoration,
    this.markedDateMoreCustomTextStyle,
    this.markedDateWidget,
    this.headerMargin = const EdgeInsets.symmetric(vertical: 16.0),
    this.childAspectRatio = 1.0,
    this.weekDayMargin = const EdgeInsets.only(bottom: 4.0),
    this.showWeekDays = true,
    this.weekFormat = false,
    this.showHeader = true,
    this.showHeaderButton = true,
    this.customGridViewPhysics,
<<<<<<< HEAD
    this.onCalendarChanged,
=======
    this.locale = "en",
>>>>>>> 2bdea271
  });

  @override
  _CalendarState createState() => _CalendarState();
}

class _CalendarState extends State<CalendarCarousel> {
  PageController _controller;
  List<DateTime> _dates = List(3);
  List<List<DateTime>> _weeks = List(3);
  DateTime _selectedDate = DateTime.now();
  int _startWeekday = 0;
  int _endWeekday = 0;
  DateFormat _localeDate;
  /// When FIRSTDAYOFWEEK is 0 in dart-intl, it represents Monday. However it is the second day in the arrays of Weekdays.
  /// Therefore we need to add 1 modulo 7 to pick the right weekday from intl. (cf. [GlobalMaterialLocalizations]) 
  int firstDayOfWeek = 0;

  @override
  initState() {
    super.initState();
    initializeDateFormatting();

    /// setup pageController
    _controller = PageController(
      initialPage: 1,
      keepPage: true,
      viewportFraction: widget.viewportFraction,

      /// width percentage
    );

    _localeDate = DateFormat.yMMM(widget.locale);
    firstDayOfWeek = (_localeDate.dateSymbols.FIRSTDAYOFWEEK + 1) % 7;
    _selectedDate = widget.selectedDateTime;
    _setDate();
  }

  @override
  dispose() {
    _controller.dispose();
    super.dispose();
  }

  @override
  Widget build(BuildContext context) {
    return Container(
      width: widget.width,
      height: widget.height,
      child: Column(
        children: <Widget>[
          widget.showHeader
          ? Container(
            margin: widget.headerMargin,
            child: DefaultTextStyle(
                style: widget.headerTextStyle != null
                    ? widget.headerTextStyle
                    : widget.defaultHeaderTextStyle,
                child: Row(
                    mainAxisAlignment: MainAxisAlignment.spaceBetween,
                    children: <Widget>[
                      widget.showHeaderButton
                       ? IconButton(
                        onPressed: () => _setDate(0),
                        icon: Icon(Icons.chevron_left, color: widget.iconColor),
                      ) : Container(),
                      FlatButton(
                        onPressed: () => _selectDateFromPicker(),
                        child: widget.headerText != null
                            ? widget.headerText
                            : Text(
                                widget.weekFormat
                                    ? '${_localeDate.format(_weeks[1].first)}'
                                    : '${_localeDate.format(this._dates[1])}',
                                style: widget.headerTextStyle,
                              ),
                      ),
                      widget.showHeaderButton
                      ? IconButton(
                        onPressed: () => _setDate(2),
                        icon:
                            Icon(Icons.chevron_right, color: widget.iconColor),
                      ) : Container(),
                    ])),
          ) : Container(),
          Container(
            child: widget.showWeekDays
                ? Container()
                : Row(
                    mainAxisAlignment: MainAxisAlignment.spaceBetween,
                    children: _renderWeekDays(),
            ),
          ),
          Expanded(
              child: PageView.builder(
            itemCount: 3,
            onPageChanged: (index) {
              this._setDate(index);
            },
            controller: _controller,
            itemBuilder: (context, index) {
              return widget.weekFormat ? weekBuilder(index) : builder(index);
            },
            pageSnapping: true,
          )),
        ],
      ),
    );
  }

  AnimatedBuilder builder(int slideIndex) {
    double screenWidth = MediaQuery.of(context).size.width;
    int totalItemCount = DateTime(
          _dates[slideIndex].year,
          _dates[slideIndex].month + 1,
          0,
        ).day +
        _startWeekday +
        (7 - _endWeekday);
    int year = _dates[slideIndex].year;
    int month = _dates[slideIndex].month;

    return AnimatedBuilder(
      animation: _controller,
      builder: (context, child) {
        double value = 1.0;
        if (_controller.position.haveDimensions) {
          value = _controller.page - slideIndex;
          value = (1 - (value.abs() * .5)).clamp(0.0, 1.0);
        }

        return Center(
          child: SizedBox(
            height: Curves.easeOut.transform(value) * widget.height,
            width: Curves.easeOut.transform(value) * screenWidth,
            child: child,
          ),
        );
      },
      child: Stack(
        children: <Widget>[
          Positioned(
            child: Container(
              width: double.infinity,
              height: double.infinity,
              child: GridView.count(
                physics: widget.customGridViewPhysics,
                crossAxisCount: 7,
                childAspectRatio: widget.childAspectRatio,
                padding: EdgeInsets.zero,
                children: List.generate(totalItemCount,

                    /// last day of month + weekday
                    (index) {
                  bool isToday =
                      DateTime.now().day == index + 1 - _startWeekday &&
                          DateTime.now().month == month &&
                          DateTime.now().year == year;
                  bool isSelectedDay = widget.selectedDateTime != null &&
                      widget.selectedDateTime.year == year &&
                      widget.selectedDateTime.month == month &&
                      widget.selectedDateTime.day == index + 1 - _startWeekday;
                  bool isPrevMonthDay = index < _startWeekday;
                  bool isNextMonthDay = index >=
                      (DateTime(year, month + 1, 0).day) + _startWeekday;
                  bool isThisMonthDay = !isPrevMonthDay && !isNextMonthDay;

                  DateTime now = DateTime(year, month, 1);
                  TextStyle textStyle;
                  TextStyle defaultTextStyle;
                  if (isPrevMonthDay) {
                    now = now.subtract(Duration(days: _startWeekday - index));
                    textStyle = widget.prevDaysTextStyle;
                    defaultTextStyle = widget.defaultPrevDaysTextStyle;
                  } else if (isThisMonthDay) {
                    now = DateTime(year, month, index + 1 - _startWeekday);
                    textStyle = isSelectedDay
                        ? widget.selectedDayTextStyle
                        : isToday
                            ? widget.todayTextStyle
                            : widget.daysTextStyle;
                    defaultTextStyle = isSelectedDay
                        ? widget.defaultSelectedDayTextStyle
                        : isToday
                            ? widget.defaultTodayTextStyle
                            : widget.defaultDaysTextStyle;
                  } else {
                    now = DateTime(year, month, index + 1 - _startWeekday);
                    textStyle = widget.nextDaysTextStyle;
                    defaultTextStyle = widget.defaultNextDaysTextStyle;
                  }
                  return Container(
                    margin: EdgeInsets.all(widget.dayPadding),
                    child: FlatButton(
                      color: isSelectedDay && widget.todayBorderColor != null
                          ? widget.selectedDayBorderColor
                          : isToday && widget.todayBorderColor != null
                              ? widget.todayButtonColor
                              : widget.dayButtonColor,
                      onPressed: () => widget.onDayPressed(
                          DateTime(year, month, index + 1 - _startWeekday)),
                      padding: EdgeInsets.all(widget.dayPadding),
                      shape: widget.daysHaveCircularBorder == null
                          ? CircleBorder()
                          : widget.daysHaveCircularBorder
                              ? CircleBorder(
                                  side: BorderSide(
                                    color: isPrevMonthDay
                                        ? widget.prevMonthDayBorderColor
                                        : isNextMonthDay
                                            ? widget.nextMonthDayBorderColor
                                            : isToday &&
                                                    widget.todayBorderColor !=
                                                        null
                                                ? widget.todayBorderColor
                                                : widget
                                                    .thisMonthDayBorderColor,
                                  ),
                                )
                              : RoundedRectangleBorder(
                                  side: BorderSide(
                                    color: isPrevMonthDay
                                        ? widget.prevMonthDayBorderColor
                                        : isNextMonthDay
                                            ? widget.nextMonthDayBorderColor
                                            : isToday &&
                                                    widget.todayBorderColor !=
                                                        null
                                                ? widget.todayBorderColor
                                                : widget
                                                    .thisMonthDayBorderColor,
                                  ),
                                ),
                      child: Stack(
                        children: <Widget>[
                          Center(
                            child: DefaultTextStyle(
                              style: (_localeDate.dateSymbols.WEEKENDRANGE.contains((index - 1 + firstDayOfWeek) % 7)) &&
                                      !isSelectedDay &&
                                      !isToday
                                  ? widget.defaultWeekendTextStyle
                                  : isToday
                                      ? widget.defaultTodayTextStyle
                                      : defaultTextStyle,
                              child: Text(
                                '${now.day}',
                                style: (_localeDate.dateSymbols.WEEKENDRANGE.contains((index - 1 + firstDayOfWeek) % 7)) &&
                                        !isSelectedDay &&
                                        !isToday
                                    ? widget.weekendTextStyle
                                    : isToday
                                        ? widget.todayTextStyle
                                        : textStyle,
                                maxLines: 1,
                              ),
                            ),
                          ),
                          widget.markedDatesMap != null
                              ? _renderMarkedMapContainer(now)
                              : _renderMarked(now),
                        ],
                      ),
                    ),
                  );
                }),
              ),
            ),
          ),
        ],
      ),
    );
  }

  AnimatedBuilder weekBuilder(int slideIndex) {
    double screenWidth = MediaQuery.of(context).size.width;
    List<DateTime> weekDays = _weeks[slideIndex];

    return AnimatedBuilder(
        animation: _controller,
        builder: (context, child) {
          double value = 1.0;
          if (_controller.position.haveDimensions) {
            value = _controller.page - slideIndex;
            value = (1 - (value.abs() * .5)).clamp(0.0, 1.0);
          }

          return Center(
            child: SizedBox(
              height: Curves.easeOut.transform(value) * widget.height,
              width: Curves.easeOut.transform(value) * screenWidth,
              child: child,
            ),
          );
        },
        child: Stack(
          children: <Widget>[
            Positioned(
              child: Container(
                width: double.infinity,
                height: double.infinity,
                child: GridView.count(
                  crossAxisCount: 7,
                  childAspectRatio: widget.childAspectRatio,
                  padding: EdgeInsets.zero,
                  children: List.generate(weekDays.length,

                      /// last day of month + weekday
                      (index) {
                    bool isToday = weekDays[index].day == DateTime.now().day &&
                        weekDays[index].month == DateTime.now().month &&
                        weekDays[index].year == DateTime.now().year;
                    bool isSelectedDay = this._selectedDate != null &&
                        this._selectedDate.year == weekDays[index].year &&
                        this._selectedDate.month == weekDays[index].month &&
                        this._selectedDate.day == weekDays[index].day;
                    bool isPrevMonthDay =
                        weekDays[index].month < this._selectedDate.month;
                    bool isNextMonthDay =
                        weekDays[index].month > this._selectedDate.month;
                    bool isThisMonthDay = !isPrevMonthDay && !isNextMonthDay;

                    DateTime now = weekDays[index];
                    TextStyle textStyle;
                    TextStyle defaultTextStyle;
                    if (isPrevMonthDay) {
                      textStyle = widget.prevDaysTextStyle;
                      defaultTextStyle = widget.defaultPrevDaysTextStyle;
                    } else if (isThisMonthDay) {
                      textStyle = isSelectedDay
                          ? widget.selectedDayTextStyle
                          : isToday
                              ? widget.todayTextStyle
                              : widget.daysTextStyle;
                      defaultTextStyle = isSelectedDay
                          ? widget.defaultSelectedDayTextStyle
                          : isToday
                              ? widget.defaultTodayTextStyle
                              : widget.defaultDaysTextStyle;
                    } else {
                      textStyle = widget.nextDaysTextStyle;
                      defaultTextStyle = widget.defaultNextDaysTextStyle;
                    }

                    return Container(
                      margin: EdgeInsets.all(widget.dayPadding),
                      child: FlatButton(
                        color: isSelectedDay && widget.todayBorderColor != null
                            ? widget.selectedDayBorderColor
                            : isToday && widget.todayBorderColor != null
                                ? widget.todayButtonColor
                                : widget.dayButtonColor,
                        onPressed: () => _onDayPressed(now),
                        padding: EdgeInsets.all(widget.dayPadding),
                        shape: widget.daysHaveCircularBorder == null
                            ? CircleBorder()
                            : widget.daysHaveCircularBorder
                                ? CircleBorder(
                                    side: BorderSide(
                                      color: isPrevMonthDay
                                          ? widget.prevMonthDayBorderColor
                                          : isNextMonthDay
                                              ? widget.nextMonthDayBorderColor
                                              : isToday &&
                                                      widget.todayBorderColor !=
                                                          null
                                                  ? widget.todayBorderColor
                                                  : widget
                                                      .thisMonthDayBorderColor,
                                    ),
                                  )
                                : RoundedRectangleBorder(
                                    side: BorderSide(
                                      color: isPrevMonthDay
                                          ? widget.prevMonthDayBorderColor
                                          : isNextMonthDay
                                              ? widget.nextMonthDayBorderColor
                                              : isToday &&
                                                      widget.todayBorderColor !=
                                                          null
                                                  ? widget.todayBorderColor
                                                  : widget
                                                      .thisMonthDayBorderColor,
                                    ),
                                  ),
                        child: Stack(
                          children: <Widget>[
                            Center(
                              child: DefaultTextStyle(
                                style: (index % 7 == 0 || index % 7 == 6) &&
                                        !isSelectedDay &&
                                        !isToday
                                    ? widget.defaultWeekendTextStyle
                                    : isToday
                                        ? widget.defaultTodayTextStyle
                                        : defaultTextStyle,
                                child: Text(
                                  '${now.day}',
                                  style: (index % 7 == 0 || index % 7 == 6) &&
                                          !isSelectedDay &&
                                          !isToday
                                      ? widget.weekendTextStyle
                                      : isToday
                                          ? widget.todayTextStyle
                                          : textStyle,
                                  maxLines: 1,
                                ),
                              ),
                            ),
                            _renderMarked(now),
                          ],
                        ),
                      ),
                    );
                  }),
                ),
              ),
            ),
          ],
        ));
  }

  List<DateTime> _getDaysInWeek([DateTime selectedDate]) {
    if (selectedDate == null) selectedDate = new DateTime.now();

    var firstDayOfCurrentWeek = Utils.firstDayOfWeek(selectedDate);
    var lastDayOfCurrentWeek = Utils.lastDayOfWeek(selectedDate);

    return Utils.daysInRange(firstDayOfCurrentWeek, lastDayOfCurrentWeek)
        .toList();
  }

  void _onDayPressed(DateTime picked) {
    if (picked == null) return;
    setState(() {
      _selectedDate = picked;
    });
    widget.onDayPressed(picked);
  }

  Future<Null> _selectDateFromPicker() async {
    DateTime selected = await showDatePicker(
      context: context,
      initialDate: _selectedDate ?? new DateTime.now(),
      firstDate: DateTime(1960),
      lastDate: DateTime(2050),
    );

    if (selected != null) {
      // updating selected date range based on selected week
      setState(() {
        _selectedDate = selected;
      });
      widget.onDayPressed(selected);
      _setDate();
    }
  }

  void _setDate([int page = -1]) {
    if (page == -1) {
      /// Setup default calendar format
      DateTime date0 =
          DateTime(DateTime.now().year, DateTime.now().month - 1, 1);
      DateTime date1 = DateTime(DateTime.now().year, DateTime.now().month, 1);
      DateTime date2 =
          DateTime(DateTime.now().year, DateTime.now().month + 1, 1);

      /// Setup week-only format
      DateTime now = DateTime.now();
      List<DateTime> week0 =
          _getDaysInWeek(now.subtract(new Duration(days: 7)));
      List<DateTime> week1 = _getDaysInWeek(now);
      List<DateTime> week2 = _getDaysInWeek(now.add(new Duration(days: 7)));

      setState(() {
        _startWeekday = date1.weekday - firstDayOfWeek;
        _endWeekday = date2.weekday - firstDayOfWeek;
        this._dates = [
          date0,
          date1,
          date2,
        ];
        this._weeks = [
          week0,
          week1,
          week2,
        ];
        this._selectedDate = widget.selectedDateTime != null
            ? widget.selectedDateTime
            : DateTime.now();
      });
    } else if (page == 1) {
      return;
    } else {
      if (widget.weekFormat) {
        DateTime curr;
        List<List<DateTime>> newWeeks = this._weeks;
        if (page == 0) {
          curr = _weeks[0].first;
          newWeeks[0] =
              _getDaysInWeek(DateTime(curr.year, curr.month, curr.day - 7));
          newWeeks[1] = _getDaysInWeek(curr);
          newWeeks[2] =
              _getDaysInWeek(DateTime(curr.year, curr.month, curr.day + 7));
          page += 1;
        } else if (page == 2) {
          curr = _weeks[2].first;
          newWeeks[1] = _getDaysInWeek(curr);
          newWeeks[0] =
              _getDaysInWeek(DateTime(curr.year, curr.month, curr.day - 7));
          newWeeks[2] =
              _getDaysInWeek(DateTime(curr.year, curr.month, curr.day + 7));
          page -= 1;
        }
        setState(() {
          this._weeks = newWeeks;
        });

        print('weeks');
        print(this._weeks);

        _controller.animateToPage(page,
            duration: Duration(milliseconds: 1), curve: Threshold(0.0));
      } else {
        print('page: $page');
        List<DateTime> dates = this._dates;
        print('dateLength: ${dates.length}');
        if (page == 0) {
          dates[2] = DateTime(dates[0].year, dates[0].month + 1, 1);
          dates[1] = DateTime(dates[0].year, dates[0].month, 1);
          dates[0] = DateTime(dates[0].year, dates[0].month - 1, 1);
          page = page + 1;
        } else if (page == 2) {
          dates[0] = DateTime(dates[2].year, dates[2].month - 1, 1);
          dates[1] = DateTime(dates[2].year, dates[2].month, 1);
          dates[2] = DateTime(dates[2].year, dates[2].month + 1, 1);
          page = page - 1;
        }

        setState(() {
          _startWeekday = dates[page].weekday - firstDayOfWeek;
          _endWeekday = dates[page + 1].weekday - firstDayOfWeek;
          this._dates = dates;
        });

        print('dates');
        print(this._dates);

        _controller.animateToPage(page,
            duration: Duration(milliseconds: 1), curve: Threshold(0.0));
      }
    }

    print('startWeekDay: $_startWeekday');
    print('endWeekDay: $_endWeekday');

    //call callback
    if(this._dates.length == 3 && widget.onCalendarChanged != null){
      WidgetsBinding.instance
          .addPostFrameCallback((_) => widget.onCalendarChanged(this._dates[1]));
    }
  }

  List<Widget> _renderWeekDays() {
    List<Widget> list = [];
    for (var i = firstDayOfWeek; i != (firstDayOfWeek - 1) % 7; i = (i + 1) % 7) {
      String weekDay = _localeDate.dateSymbols.SHORTWEEKDAYS[i];
      list.add(
        Expanded(
            child: Container(
          margin: widget.weekDayMargin,
          child: Center(
            child: DefaultTextStyle(
              style: widget.defaultWeekdayTextStyle,
              child: Text(
                weekDay,
                style: widget.weekdayTextStyle,
              ),
            ),
          ),
        )),
      );
    }

    return list;
  }

  Widget _renderMarked(DateTime now) {
    if (widget.markedDates != null && widget.markedDates.length > 0) {
      List<DateTime> markedDates = widget.markedDates.map((date) {
        return DateTime(date.year, date.month, date.day);
      }).toList();
      if (markedDates.contains(now)) {
        return widget.markedDateWidget != null
            ? widget.markedDateWidget
            : widget.defaultMarkedDateWidget;
      }
    }
    return Container();
  }

  Widget _renderMarkedMapContainer(DateTime now) {
    if(widget.markedDateShowIcon) {
      return Stack(
        children: _renderMarkedMap(now),
      );
    }
    else {
      return Container(
        height: double.infinity,
        padding: EdgeInsets.only(bottom: 4.0),
        child: Row(
          crossAxisAlignment: CrossAxisAlignment.end,
          mainAxisSize: MainAxisSize.max,
          mainAxisAlignment: MainAxisAlignment.center,
          children: _renderMarkedMap(now),
        ),
      );
    }
  }

  List<Widget> _renderMarkedMap(DateTime now) {
    if (widget.markedDatesMap != null && widget.markedDatesMap.length > 0) {
      List<Widget> tmp = [];
      int count = 0;
      double offset = 0;
      double padding = widget.markedDateIconMargin;
      widget.markedDatesMap.forEach((event) {
        if (event.date.year == now.year &&
            event.date.month == now.month &&
            event.date.day == now.day) {

          if(widget.markedDateShowIcon) {
            if(tmp.length > 0 && tmp.length < widget.markedDateIconMaxShown){
              offset += widget.markedDateIconOffset;
            }
            if(tmp.length < widget.markedDateIconMaxShown) {
              tmp.add(
                  Center(
                      child: new Container(
                        padding: EdgeInsets.only(
                          top: padding + offset,
                          left: padding + offset,
                          right: padding - offset,
                          bottom: padding - offset,
                        ),
                        width: double.infinity,
                        height: double.infinity,
                        child: event.icon,
                      )
                  )
              );
            }
            else{
              count++;
            }
            if(count > 0 && widget.markedDateMoreShowTotal != null ){
              tmp.add(
                Positioned(
                  bottom: 0,
                  right: 0,
                  child: Container(
                    padding: EdgeInsets.all(3),
                    decoration: widget.markedDateMoreCustomDecoration == null
                        ? new BoxDecoration(
                            color: Colors.red,
                            borderRadius: BorderRadius.all(Radius.circular(1000)),
                        )
                        : widget.markedDateMoreCustomDecoration
                    ,
                    child: Center(
                      child: Text(
                        widget.markedDateMoreShowTotal ? (count + widget.markedDateIconMaxShown).toString() : (count.toString() + '+'),
                        style: widget.markedDateMoreCustomTextStyle == null
                            ? TextStyle(
                                fontSize: 9,
                                color: Colors.white,
                                fontWeight: FontWeight.normal
                            )
                            : widget.markedDateMoreCustomTextStyle
                        ,
                      ),
                    ),
                  ),
                )
              );
            }
          }
          else {
            if (widget.markedDateWidget != null) {
              tmp.add(widget.markedDateWidget);
            } else {
              tmp.add(widget.defaultMarkedDateWidget);
            }
          }
        }
      });
      return tmp;
    }
    return [];
  }
}<|MERGE_RESOLUTION|>--- conflicted
+++ resolved
@@ -37,6 +37,14 @@
   );
   final TextStyle defaultWeekendTextStyle = TextStyle(
     color: Colors.pinkAccent,
+    fontSize: 14.0,
+  );
+  final TextStyle defaultInactiveDaysTextStyle = TextStyle(
+    color: Colors.black38,
+    fontSize: 14.0,
+  );
+  final TextStyle defaultInactiveWeekendTextStyle = TextStyle(
+    color: Colors.pinkAccent.withOpacity(0.6),
     fontSize: 14.0,
   );
   final Widget defaultMarkedDateWidget = Container(
@@ -87,17 +95,16 @@
   final double childAspectRatio;
   final EdgeInsets weekDayMargin;
   final bool weekFormat;
-<<<<<<< HEAD
+  final bool showWeekDays;
   final bool showHeader;
   final bool showHeaderButton;
   final ScrollPhysics customGridViewPhysics;
   final Function(DateTime) onCalendarChanged;
-=======
-  final bool showWeekDays;
-  final bool showHeaderButton;
-  final ScrollPhysics customGridViewPhysics;
   final String locale;
->>>>>>> 2bdea271
+  final DateTime minSelectedDate;
+  final DateTime maxSelectedDate;
+  final TextStyle inactiveDaysTextStyle;
+  final TextStyle inactiveWeekendTextStyle;
 
   CalendarCarousel({
     this.viewportFraction = 1.0,
@@ -145,11 +152,12 @@
     this.showHeader = true,
     this.showHeaderButton = true,
     this.customGridViewPhysics,
-<<<<<<< HEAD
     this.onCalendarChanged,
-=======
     this.locale = "en",
->>>>>>> 2bdea271
+    this.minSelectedDate,
+    this.maxSelectedDate,
+    this.inactiveDaysTextStyle,
+    this.inactiveWeekendTextStyle,
   });
 
   @override
@@ -167,6 +175,8 @@
   /// When FIRSTDAYOFWEEK is 0 in dart-intl, it represents Monday. However it is the second day in the arrays of Weekdays.
   /// Therefore we need to add 1 modulo 7 to pick the right weekday from intl. (cf. [GlobalMaterialLocalizations]) 
   int firstDayOfWeek = 0;
+  /// If the setState called from this class, don't reload the selectedDate, but it should reload selected date if called from external class
+  bool _isReloadSelectedDate = true;
 
   @override
   initState() {
@@ -184,7 +194,7 @@
 
     _localeDate = DateFormat.yMMM(widget.locale);
     firstDayOfWeek = (_localeDate.dateSymbols.FIRSTDAYOFWEEK + 1) % 7;
-    _selectedDate = widget.selectedDateTime;
+    if(widget.selectedDateTime != null) _selectedDate = widget.selectedDateTime;
     _setDate();
   }
 
@@ -196,6 +206,14 @@
 
   @override
   Widget build(BuildContext context) {
+    if(_isReloadSelectedDate) {
+      if(widget.selectedDateTime != null) _selectedDate = widget.selectedDateTime;
+      _setDatesAndWeeks();
+    }
+    else{
+      _isReloadSelectedDate = true;
+    }
+
     return Container(
       width: widget.width,
       height: widget.height,
@@ -341,6 +359,11 @@
                     textStyle = widget.nextDaysTextStyle;
                     defaultTextStyle = widget.defaultNextDaysTextStyle;
                   }
+                  bool isSelectable = true;
+                  if(widget.minSelectedDate != null
+                      && now.millisecondsSinceEpoch < widget.minSelectedDate.millisecondsSinceEpoch ) isSelectable = false;
+                  else if(widget.maxSelectedDate != null
+                      && now.millisecondsSinceEpoch > widget.maxSelectedDate.millisecondsSinceEpoch ) isSelectable = false;
                   return Container(
                     margin: EdgeInsets.all(widget.dayPadding),
                     child: FlatButton(
@@ -349,8 +372,7 @@
                           : isToday && widget.todayBorderColor != null
                               ? widget.todayButtonColor
                               : widget.dayButtonColor,
-                      onPressed: () => widget.onDayPressed(
-                          DateTime(year, month, index + 1 - _startWeekday)),
+                      onPressed: () => _onDayPressed(now),
                       padding: EdgeInsets.all(widget.dayPadding),
                       shape: widget.daysHaveCircularBorder == null
                           ? CircleBorder()
@@ -390,19 +412,23 @@
                               style: (_localeDate.dateSymbols.WEEKENDRANGE.contains((index - 1 + firstDayOfWeek) % 7)) &&
                                       !isSelectedDay &&
                                       !isToday
-                                  ? widget.defaultWeekendTextStyle
+                                  ? (isSelectable ? widget.defaultWeekendTextStyle : widget.defaultInactiveWeekendTextStyle)
                                   : isToday
                                       ? widget.defaultTodayTextStyle
-                                      : defaultTextStyle,
+                                      : isSelectable
+                                          ? defaultTextStyle
+                                          : widget.defaultInactiveDaysTextStyle,
                               child: Text(
                                 '${now.day}',
                                 style: (_localeDate.dateSymbols.WEEKENDRANGE.contains((index - 1 + firstDayOfWeek) % 7)) &&
                                         !isSelectedDay &&
                                         !isToday
-                                    ? widget.weekendTextStyle
+                                    ? (isSelectable ? widget.weekendTextStyle : widget.inactiveWeekendTextStyle)
                                     : isToday
                                         ? widget.todayTextStyle
-                                        : textStyle,
+                                        : isSelectable
+                                            ? textStyle
+                                            : widget.inactiveDaysTextStyle,
                                 maxLines: 1,
                               ),
                             ),
@@ -492,7 +518,11 @@
                       textStyle = widget.nextDaysTextStyle;
                       defaultTextStyle = widget.defaultNextDaysTextStyle;
                     }
-
+                    bool isSelectable = true;
+                    if(widget.minSelectedDate != null
+                        && now.millisecondsSinceEpoch < widget.minSelectedDate.millisecondsSinceEpoch ) isSelectable = false;
+                    else if(widget.maxSelectedDate != null
+                        && now.millisecondsSinceEpoch > widget.maxSelectedDate.millisecondsSinceEpoch ) isSelectable = false;
                     return Container(
                       margin: EdgeInsets.all(widget.dayPadding),
                       child: FlatButton(
@@ -541,7 +571,7 @@
                                 style: (index % 7 == 0 || index % 7 == 6) &&
                                         !isSelectedDay &&
                                         !isToday
-                                    ? widget.defaultWeekendTextStyle
+                                    ? (isSelectable ? widget.defaultWeekendTextStyle : widget.defaultInactiveWeekendTextStyle)
                                     : isToday
                                         ? widget.defaultTodayTextStyle
                                         : defaultTextStyle,
@@ -553,7 +583,9 @@
                                       ? widget.weekendTextStyle
                                       : isToday
                                           ? widget.todayTextStyle
-                                          : textStyle,
+                                          : isSelectable
+                                              ? textStyle
+                                              : widget.inactiveDaysTextStyle,
                                   maxLines: 1,
                                 ),
                               ),
@@ -583,62 +615,76 @@
 
   void _onDayPressed(DateTime picked) {
     if (picked == null) return;
+    if(widget.minSelectedDate != null &&
+      picked.millisecondsSinceEpoch < widget.minSelectedDate.millisecondsSinceEpoch) return;
+    if(widget.maxSelectedDate != null &&
+      picked.millisecondsSinceEpoch > widget.maxSelectedDate.millisecondsSinceEpoch) return;
+
     setState(() {
+      _isReloadSelectedDate = false;
       _selectedDate = picked;
     });
-    widget.onDayPressed(picked);
+    if(widget.onDayPressed != null) widget.onDayPressed(picked);
+    _setDate();
   }
 
   Future<Null> _selectDateFromPicker() async {
     DateTime selected = await showDatePicker(
       context: context,
       initialDate: _selectedDate ?? new DateTime.now(),
-      firstDate: DateTime(1960),
-      lastDate: DateTime(2050),
+      firstDate: widget.minSelectedDate != null ? widget.minSelectedDate : DateTime(1960),
+      lastDate: widget.maxSelectedDate != null ? widget.maxSelectedDate : DateTime(2050),
     );
 
     if (selected != null) {
       // updating selected date range based on selected week
       setState(() {
+        _isReloadSelectedDate = false;
         _selectedDate = selected;
       });
-      widget.onDayPressed(selected);
+      if(widget.onDayPressed != null) widget.onDayPressed(selected);
       _setDate();
     }
   }
 
+  void _setDatesAndWeeks() {
+    /// Setup default calendar format
+    DateTime date0 =
+    DateTime(this._selectedDate.year, this._selectedDate.month - 1, 1);
+    DateTime date1 = DateTime(this._selectedDate.year, this._selectedDate.month, 1);
+    DateTime date2 =
+    DateTime(this._selectedDate.year, this._selectedDate.month + 1, 1);
+
+    /// Setup week-only format
+    DateTime now = this._selectedDate;
+    List<DateTime> week0 =
+    _getDaysInWeek(now.subtract(new Duration(days: 7)));
+    List<DateTime> week1 = _getDaysInWeek(now);
+    List<DateTime> week2 = _getDaysInWeek(now.add(new Duration(days: 7)));
+
+
+    _startWeekday = date1.weekday - firstDayOfWeek;
+    _endWeekday = date2.weekday - firstDayOfWeek;
+    this._dates = [
+      date0,
+      date1,
+      date2,
+    ];
+    this._weeks = [
+      week0,
+      week1,
+      week2,
+    ];
+//        this._selectedDate = widget.selectedDateTime != null
+//            ? widget.selectedDateTime
+//            : DateTime.now();
+  }
+
   void _setDate([int page = -1]) {
     if (page == -1) {
-      /// Setup default calendar format
-      DateTime date0 =
-          DateTime(DateTime.now().year, DateTime.now().month - 1, 1);
-      DateTime date1 = DateTime(DateTime.now().year, DateTime.now().month, 1);
-      DateTime date2 =
-          DateTime(DateTime.now().year, DateTime.now().month + 1, 1);
-
-      /// Setup week-only format
-      DateTime now = DateTime.now();
-      List<DateTime> week0 =
-          _getDaysInWeek(now.subtract(new Duration(days: 7)));
-      List<DateTime> week1 = _getDaysInWeek(now);
-      List<DateTime> week2 = _getDaysInWeek(now.add(new Duration(days: 7)));
-
       setState(() {
-        _startWeekday = date1.weekday - firstDayOfWeek;
-        _endWeekday = date2.weekday - firstDayOfWeek;
-        this._dates = [
-          date0,
-          date1,
-          date2,
-        ];
-        this._weeks = [
-          week0,
-          week1,
-          week2,
-        ];
-        this._selectedDate = widget.selectedDateTime != null
-            ? widget.selectedDateTime
-            : DateTime.now();
+        _isReloadSelectedDate = false;
+        _setDatesAndWeeks();
       });
     } else if (page == 1) {
       return;
@@ -664,6 +710,7 @@
           page -= 1;
         }
         setState(() {
+          _isReloadSelectedDate = false;
           this._weeks = newWeeks;
         });
 
@@ -689,6 +736,7 @@
         }
 
         setState(() {
+          _isReloadSelectedDate = false;
           _startWeekday = dates[page].weekday - firstDayOfWeek;
           _endWeekday = dates[page + 1].weekday - firstDayOfWeek;
           this._dates = dates;
@@ -708,7 +756,10 @@
     //call callback
     if(this._dates.length == 3 && widget.onCalendarChanged != null){
       WidgetsBinding.instance
-          .addPostFrameCallback((_) => widget.onCalendarChanged(this._dates[1]));
+          .addPostFrameCallback((_) {
+            _isReloadSelectedDate = false;
+            widget.onCalendarChanged(this._dates[1]);
+      });
     }
   }
 
@@ -732,7 +783,6 @@
         )),
       );
     }
-
     return list;
   }
 
