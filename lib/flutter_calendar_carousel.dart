--- conflicted
+++ resolved
@@ -81,42 +81,6 @@
   final EdgeInsets weekDayMargin;
   final bool weekFormat;
 
-<<<<<<< HEAD
-  CalendarCarousel(
-      {this.weekDays = const ['Sun', 'Mon', 'Tue', 'Wed', 'Thur', 'Fri', 'Sat'],
-      this.viewportFraction = 1.0,
-      this.prevDaysTextStyle,
-      this.daysTextStyle,
-      this.nextDaysTextStyle,
-      this.prevMonthDayBorderColor = Colors.transparent,
-      this.thisMonthDayBorderColor = Colors.transparent,
-      this.nextMonthDayBorderColor = Colors.transparent,
-      this.dayPadding = 2.0,
-      this.height = double.infinity,
-      this.width = double.infinity,
-      this.todayTextStyle,
-      this.dayButtonColor = Colors.transparent,
-      this.todayBorderColor = Colors.red,
-      this.todayButtonColor = Colors.red,
-      this.selectedDateTime,
-      this.selectedDayTextStyle,
-      this.selectedDayBorderColor = Colors.green,
-      this.selectedDayButtonColor = Colors.green,
-      this.daysHaveCircularBorder,
-      this.onDayPressed,
-      this.weekdayTextStyle,
-      this.iconColor = Colors.blueAccent,
-      this.headerTextStyle,
-      this.headerText,
-      this.weekendTextStyle,
-      this.markedDates,
-      @deprecated this.markedDateColor,
-      this.markedDateWidget,
-      this.headerMargin = const EdgeInsets.symmetric(vertical: 16.0),
-      this.childAspectRatio = 1.0,
-      this.weekDayMargin = const EdgeInsets.only(bottom: 4.0),
-      this.weekFormat = false});
-=======
   CalendarCarousel({
     this.weekDays = const ['Sun', 'Mon', 'Tue', 'Wed', 'Thur', 'Fri', 'Sat'],
     this.viewportFraction = 1.0,
@@ -151,8 +115,8 @@
     this.headerMargin = const EdgeInsets.symmetric(vertical: 16.0),
     this.childAspectRatio = 1.0,
     this.weekDayMargin = const EdgeInsets.only(bottom: 4.0),
+    this.weekFormat = false
   });
->>>>>>> 98e2d903
 
   @override
   _CalendarState createState() => _CalendarState();
